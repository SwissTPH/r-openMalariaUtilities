### Generate scenarios from a base xml

## The necessary funcitonality to generate scenarios based on a so called base
## xml file. The base xml file (and the list from which it was generated)
## contains @placeholders@ which should be replaced with new values according to
## the scenario. The scenarios object is a data frame where each row is one
## scenario. Each column is one parameter. Important note: The column names MUST
## match the placeholder name. Otherwise they will not get recognized.


## Load order
##' @include cache.R printing.R
NULL


##' @title Select rows for scenario creation
##' @param scenarios Data frame containing the values for the placeholders. One
##'   row per scenario, placeholders in columns. Column names correspond to the
##'   placeholder names.
##' @param rowStart Starting row. Optional.
##' @param rowEnd End row. Optional.
##' @keywords internal
.scenariosRowSelect <- function(scenarios, rowStart = NULL, rowEnd = NULL) {
  if (is.null(rowStart) && is.null(rowEnd)) {
    range <- seq_len(nrow(scenarios))
  } else {
    rowStart <- ifelse(is.null(rowStart), 1, rowStart)
    rowEnd <- ifelse(is.null(rowEnd), nrow(scenarios), rowEnd)
    range <- rowStart:rowEnd
  }
  return(range)
}

##' @title Add a filename column to scenarios
##' @param scenarios Data frame containing the values for the placeholders. One
##'   row per scenario, placeholders in columns. Column names correspond to the
##'   placeholder names.
##' @param prefix Filename prefix
##' @keywords internal
.scenariosFilenames <- function(scenarios, prefix) {
  ## Store filenames of each scenario in column, if not already present
  if (is.null(scenarios$file)) {
    scenarios$file <- vapply(seq_len(nrow(scenarios)), function(row) {
      filename <- paste(prefix, "_", row, ".xml", sep = "")
      return(filename)
    }, FUN.VALUE = character(1), USE.NAMES = FALSE)
  }
  return(scenarios)
}

##' @title Generate scenario xml files
##' @param scenarios Data frame containing the values for the placeholders. One
##'   row per scenario, placeholders in columns. Column names correspond to the
##'   placeholder names.
##' @param baseFile Compatible base xml file.
##' @param range Row range of scenarios
##' @param placeholders Vector containing the placeholders
##' @param prefix Filename prefix
##' @param ncores Number of parallel processes to use.
##' @keywords internal
.scenariosGenFiles <- function(scenarios, baseFile, range, placeholders,
                               prefix, ncores = 1) {
  ## If scenarios is NULL, simply copy the base xml file
  if (is.null(scenarios)) {
    file.copy(
      from = baseFile,
      to = file.path(
        getCache(x = "scenariosDir"),
        paste0(getCache(x = "xmlBasename"), ".xml")
      )
    )
  } else {
    ## Read base xml file and loop over rows. Insert value for corresponding
    ## placeholder if found.
    ##
    ## REVIEW Reading the file from disk is kinda stupid. We should have the
    ##        information of the base xml file in memory in list form. Thus we
    ##        should not write to disk, read again and then write to disk again.
    base <- readLines(baseFile)
    ## Check if placeholders in base file are found in scenarios
    tmp <- c()
    for (x in getCache(x = "placeholders")) {
      if (!(x %in% placeholders)) {
        tmp <- c(x, tmp)
      }
    }
    if (!is.null(tmp)) {
      stop(
        paste(
          "The following variables are definded in the base xml file but not in the scenarios:\n",
          paste(tmp, collapse = " ")
        )
      )
    }

    ## Generate scenarios
    makeScen <- function(row, scenDir, logpath) {
      tryCatch(
        {
          ## Open new sink connections
          logfile <- file.path(logpath, paste0(prefix, "_", row, ".log"))
          errlogfile <- file.path(
            logpath, paste0(prefix, "_", row, "_error.log")
          )
          zz <- file(logfile, open = "wt")
          zzErr <- file(errlogfile, open = "wt")
          ## Redirect both outputs to a designated file. Unfortunately, R is not
          ## able to split 'message', 'warning', etc. level so have to handle that
          ## oursevles.
          sink(zz, split = TRUE)
          sink(zzErr, type = "message")

          out <- base
          for (var in placeholders) {
            out <- gsub(
              pattern = paste("@", var, "@", sep = ""),
              replacement = scenarios[[var]][[row]],
              x = out
            )
          }
          filename <- paste0(prefix, "_", row, ".xml")

          ## Write file
          cat(out, file = file.path(
            scenDir,
            filename
          ), sep = "\n")
        },
        finally = {
          ## Close sinks
          sink(type = "message")
          sink()
          ## Check if logfiles are empty. If yes, remove them to save a bit
          ## space.
          for (f in c(logfile, errlogfile)) {
            ## If file size = 0 bytes, remove
            ## If the file contains only whitespace, also remove
            if (file.size(f) == 0 || length(processFile(f)) == 0) {
              unlink(f)
            }
          }
        }
      )
    }

    ## Use parallel if ncores > 1
    if (ncores > 1) {
      tryCatch(
        {
<<<<<<< HEAD
          cl <- parallel::makeCluster(ncores, outfile = "")
=======
          cl <- parallel::makeCluster(ncores - 1, outfile = "")
>>>>>>> 8c48c246
          invisible(
            parallel::parLapply(
              cl = cl, range, makeScen, scenDir = getCache(x = "scenariosDir"),
              logpath = file.path(getCache(x = "logsDir"), "scenarios")
            )
          )
        },
        finally = {
          parallel::stopCluster(cl)
        }
      )
    } else {
      invisible(
        lapply(
          range, makeScen,
          scenDir = getCache(x = "scenariosDir"),
          logpath = file.path(getCache(x = "logsDir"), "scenarios")
        )
      )
    }
  }
}


## This function should make sure that the scenario data frame is set up
## correctly. Needs to be added: 1. ID 2. file
##' @title Generate scenarios from a base xml file
##' @description Function makes sure that the scenario data frame is set up
##'   correctly. It adds the required 'ID' and 'file' columns.
##' @param x Data frame containing the values for the placeholders for each
##'   scenarios.
##' @export
generateScenarios <- function(x) {
  ## Input validation
  assertCol <- checkmate::makeAssertCollection()
  checkmate::assertDataFrame(x, add = assertCol)
  checkmate::reportAssertions(assertCol)

  ## Warn and abort if ID and file column exist already.
  if (any(c("ID", "file") %in% colnames(x))) {
    stop("Data frame contains already a 'file' or 'ID' column. Please remove them beforehand.")
  }

  ## Add file column
  x <- .scenariosFilenames(
    scenarios = x, prefix = getCache(x = "experimentName")
  )
  ## Add ID column
  x <- data.frame(ID = seq(from = 1, to = nrow(x), by = 1), x)
  return(x)
}

##' @rdname generateScenarios
##' @export
generate_scenarios <- generateScenarios

##' @title Generate scenarios from a base xml file
##' @description Function generates scenarios defined in a data frame. In this
##'   data frame each row is a scenario, placeholder values are in the columns.
##'   Column names correspond to the placeholder names.
##' @param baseFile Compatible base xml file.
##' @param prefix Prefix for the scenario files.
##' @param scenarios Data frame containing the values for the placeholders. One
##'   row per scenario, placeholders in columns. Column names correspond to the
##'   placeholder names.
##' @param ncores Number of parallel processes to use.
##' @param rowStart Starting row. Optional.
##' @param rowEnd End row. Optional.
##' @export
setupScenarios <- function(baseFile = NULL, prefix = NULL, scenarios,
                           ncores = 1, rowStart = NULL, rowEnd = NULL) {
  ## Get values from cache if not given
  if (is.null(baseFile)) {
    baseFile <- getCache(x = "baseXml")
  }
  if (is.null(prefix)) {
    prefix <- getCache(x = "experimentName")
  }

  ## Input validation
  assertCol <- checkmate::makeAssertCollection()
  checkmate::assertFileExists(baseFile, add = assertCol)
  checkmate::assertDataFrame(scenarios, add = assertCol)
  checkmate::assertNumber(rowStart, null.ok = TRUE, add = assertCol)
  checkmate::assertNumber(rowEnd, null.ok = TRUE, add = assertCol)
  checkmate::reportAssertions(assertCol)

  ## Read placeholder names, remove '@' signs
  placeholders <- getCache("placeholders")

  ## Use all rows of given scenarios unless rowStart and rowEnd are both given
  range <- .scenariosRowSelect(
    scenarios = scenarios, rowStart = rowStart, rowEnd = rowEnd
  )

  .scenariosGenFiles(
    scenarios = scenarios, baseFile = baseFile, range = range, ncores = ncores,
    placeholders = placeholders, prefix = prefix
  )
}

##' @rdname setupScenarios
##' @export
setup_scenarios <- setupScenarios

##' @title Store scenarios in cache folder
##' @param scenarios Data frame containing the values for the placeholders. One
##'   row per scenario, placeholders in columns. Column names correspond to the
##'   placeholder names.
##' @param csv Additionally save scenarios as .csv file.
##' @export
storeScenarios <- function(scenarios, csv = TRUE) {
  ## Write csv if requested
  if (csv == TRUE) {
    utils::write.csv(
      x = scenarios,
      file = file.path(getCache("experimentDir"), "scenarios.csv")
    )
  }

  ## Save RData file
  saveRDS(
    scenarios,
    file = file.path(getCache(x = "cacheDir"), "scenarios.rds")
  )
}

##' @rdname storeScenarios
##' @export
store_scenarios <- storeScenarios

##' @title Return cached scenarios
##' @param experimentDir Directory of the experiment
##' @export
readScenarios <- function(experimentDir = NULL) {
  ## Try to get the experimentDir from cache if not given as input
  if (is.null(experimentDir)) {
    experimentDir <- getCache("experimentDir")
  }

  ## Read RDS file
  scenarios <- readRDS(
    file = file.path(experimentDir, "cache", "scenarios.rds")
  )

  return(scenarios)
}

##' @rdname readScenarios
##' @export
read_scenarios <- readScenarios<|MERGE_RESOLUTION|>--- conflicted
+++ resolved
@@ -147,11 +147,7 @@
     if (ncores > 1) {
       tryCatch(
         {
-<<<<<<< HEAD
-          cl <- parallel::makeCluster(ncores, outfile = "")
-=======
           cl <- parallel::makeCluster(ncores - 1, outfile = "")
->>>>>>> 8c48c246
           invisible(
             parallel::parLapply(
               cl = cl, range, makeScen, scenDir = getCache(x = "scenariosDir"),
