--- conflicted
+++ resolved
@@ -160,11 +160,7 @@
   if (ncores > 1) {
     tryCatch(
       {
-<<<<<<< HEAD
-        cl <- parallel::makeCluster(ncores, outfile = "")
-=======
         cl <- parallel::makeCluster(ncores - 1, outfile = "")
->>>>>>> 8c48c246
         invisible(
           parallel::parLapply(
             cl = cl, cmds, runSim, l = length(cmds), dryRun = dryRun
