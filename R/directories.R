--- conflicted
+++ resolved
@@ -149,10 +149,6 @@
           getCache(x = "logsDir"),
           file.path(getCache(x = "logsDir"), "scenarios"),
           file.path(getCache(x = "logsDir"), "simulation"),
-<<<<<<< HEAD
-          file.path(getCache(x = "logsDir"), "postprocessing"),
-=======
->>>>>>> 8c48c246
           ## Open Malaria output directory
           getCache(x = "outputsDir")
         ),
